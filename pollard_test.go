package utreexo

import (
	"bytes"
	"crypto/sha256"
	"encoding/binary"
	"encoding/hex"
	"fmt"
	"math/rand"
	"reflect"
	"testing"

	"github.com/stretchr/testify/require"
)

// Assert that Pollard implements the UtreexoTest interface.
var _ UtreexoTest = (*Pollard)(nil)

// nodeMapToString returns the node map as a string.
//
// Implements the UtreexoTest interface.
func (p *Pollard) nodeMapToString() string {
	return nodeMapToString(p.NodeMap)
}

// rootToString returns the roots as a string.
//
// Implements the UtreexoTest interface.
func (p *Pollard) rootToString() string {
	return printHashes(p.GetRoots())
}

// sanityCheck checks that the the node map is refering to a node that has the same position
// and that the leaves hash up to the saved roots.
//
// Implements the UtreexoTest interface.
func (p *Pollard) sanityCheck() error {
	err := p.posMapSanity()
	if err != nil {
		return err
	}

	return p.checkHashes()
}

func (p *Pollard) posMapSanity() error {
	if uint64(len(p.NodeMap)) != p.NumLeaves-p.NumDels {
		err := fmt.Errorf("Have %d leaves in map but only %d leaves in total",
			len(p.NodeMap), p.NumLeaves-p.NumDels)
		return err
	}

	for mHash, node := range p.NodeMap {
		if node == nil {
			return fmt.Errorf("Node in nodemap is nil. Key: %s",
				hex.EncodeToString(mHash[:]))
		}

		pos := p.calculatePosition(node)
		gotNode, _, _, err := p.getNode(pos)
		if err != nil {
			return err
		}

		if gotNode == nil {
			return fmt.Errorf("Couldn't fetch pos %d, expected %s",
				pos, hex.EncodeToString(node.data[:]))
		}

		if gotNode.data != node.data {
			return fmt.Errorf("Calculated pos %d for node %s but read %s",
				pos, hex.EncodeToString(node.data[:]),
				hex.EncodeToString(gotNode.data[:]))
		}
	}

	return nil
}

func testUndo(t *testing.T, utreexo UtreexoTest) {
	var tests = []struct {
		startAdds []Hash
		startDels []Hash

		modifyAdds []Hash
		modifyDels []Hash
	}{
		{
			[]Hash{{1}, {2}, {3}, {4}, {5}, {6}},
			nil,

			[]Hash{{7}, {8}},
			[]Hash{{6}, {4}, {2}, {1}, {3}},
		},
		{
			[]Hash{{1}, {2}, {3}, {4}, {5}, {6}, {7}, {8}},
			nil,

			nil,
			[]Hash{{5}, {6}},
		},
		{
			[]Hash{{1}, {2}, {3}, {4}, {5}, {6}, {7}, {8}},
			nil,

			nil,
			[]Hash{{4}, {5}},
		},
		{
			[]Hash{{1}, {2}, {3}, {4}, {5}, {6}, {7}, {8}},
			nil,

			[]Hash{{9}, {10}},
			nil,
		},
		{
			[]Hash{{1}, {2}, {3}, {4}, {5}, {6}, {7}, {8}},
			nil,

			[]Hash{{9}, {10}},
			[]Hash{{4}, {5}},
		},
		{
			[]Hash{{1}, {2}, {3}, {4}, {5}, {6}, {7}, {8}},
			nil,

			[]Hash{{9}, {10}},
			[]Hash{{2}, {3}, {7}},
		},
		{
			[]Hash{{1}, {2}, {3}, {4}, {5}, {6}, {7}},
			nil,

			[]Hash{{8}, {9}},
			[]Hash{{5}, {6}},
		},

		{
			[]Hash{{1}, {2}, {3}, {4}, {5}, {6}, {7}},
			nil,

			[]Hash{{14}, {15}, {16}, {17}},
			nil,
		},

		{
			[]Hash{{1}, {2}, {3}, {4}, {5}, {6}, {7}},
			[]Hash{{1}, {2}, {3}, {4}, {5}, {6}},

			[]Hash{{8}},
			nil,
		},

		{
			[]Hash{{1}, {2}, {3}, {4}, {5}, {6}, {7}},
			[]Hash{{1}, {2}, {3}, {4}, {6}, {7}},

			[]Hash{{8}},
			nil,
		},
		{
			[]Hash{{1}, {2}, {3}, {4}, {5}, {6}, {7}, {8}, {9}, {10}, {11}, {12}, {13}, {14}, {15}},
			[]Hash{{9}, {10}, {11}, {12}},

			[]Hash{{16}},
			[]Hash{},
		},
	}

	for i, test := range tests {
		switch utreexo.(type) {
		case *Pollard:
			v := NewAccumulator()
			utreexo = &v
		case *MapPollard:
			v := NewMapPollard(false)
			utreexo = &v
		}
		adds := make([]Leaf, len(test.startAdds))
		for i := range adds {
			hash := test.startAdds[i]
			adds[i] = Leaf{Hash: hash, Remember: true}
		}

		// Create the initial starting off pollard.
		err := utreexo.Modify(adds, nil, Proof{})
		if err != nil {
			t.Fatal(err)
		}
		proof, err := utreexo.Prove(test.startDels)
		if err != nil {
			t.Fatalf("TestUndo failed %d: error %v", i, err)
		}
		err = utreexo.Modify(nil, test.startDels, proof)
		if err != nil {
			t.Fatalf("TestUndo failed %d: error %v", i, err)
		}

		beforeRoots := utreexo.GetRoots()
		beforeStr := utreexo.String()

		modifyAdds := make([]Leaf, len(test.modifyAdds))
		for i := range modifyAdds {
			hash := test.modifyAdds[i]
			modifyAdds[i] = Leaf{Hash: hash}
		}

		modifyProof, err := utreexo.Prove(test.modifyDels)
		if err != nil {
			t.Fatalf("TestUndo failed %d: error %v", i, err)
		}

		err = proofSanity(modifyProof)
		if err != nil {
			t.Fatalf("TestUndo failed %d: error %v", i, err)
		}

		// Perform the modify to undo.
		err = utreexo.Modify(modifyAdds, test.modifyDels, modifyProof)
		if err != nil {
			t.Fatalf("TestUndo failed %d: error %v", i, err)
		}
		afterStr := utreexo.String()

		err = utreexo.sanityCheck()
		if err != nil {
			str := fmt.Errorf("TestUndo failed %d: error %v"+
				"\nbefore:\n\n%s"+
				"\nafter:\n\n%s",
				i, err,
				beforeStr,
				afterStr)
			t.Fatal(str)
		}

		// Perform the undo.
		err = utreexo.Undo(test.modifyAdds, modifyProof, test.modifyDels, beforeRoots)
		if err != nil {
			err := fmt.Errorf("TestUndo failed %d: error %v"+
				"\nbefore:\n\n%s"+
				"\nafter:\n\n%s",
				i, err,
				beforeStr,
				afterStr)
			t.Fatal(err)
		}
		undoStr := utreexo.String()

		afterRoots := utreexo.GetRoots()
		if !reflect.DeepEqual(beforeRoots, afterRoots) {
			beforeRootsStr := printHashes(beforeRoots)
			afterRootsStr := printHashes(afterRoots)

			err := fmt.Errorf("TestUndo failed %d: roots don't equal."+
				"\nbefore roots:\n%v"+
				"\nafter roots:\n%v"+
				"\nbefore:\n\n%s"+
				"\nafter:\n\n%s"+
				"\nundo:\n\n%s",
				i,
				beforeRootsStr,
				afterRootsStr,
				beforeStr,
				afterStr,
				undoStr)
			t.Fatal(err)
		}

		err = utreexo.sanityCheck()
		if err != nil {
			err := fmt.Errorf("TestUndo fail: error %v"+
				"\nbefore:\n\n%s"+
				"\nafter:\n\n%s"+
				"\nundo:\n\n%s",
				err,
				beforeStr,
				afterStr,
				undoStr)
			t.Fatal(err)
		}
	}
}

func TestUndo(t *testing.T) {
	t.Parallel()

	testUndo(t, &Pollard{})
	testUndo(t, &MapPollard{})
}

// checkHashes moves down the tree and calculates the parent hash from the children.
// It errors if the calculated hash doesn't match the hash found in the pollard.
func checkHashes(node, sibling *polNode, p *Pollard) error {
	// If node has a niece, then we can calculate the hash of the sibling because
	// every tree is a perfect binary tree.
	if node.lNiece != nil {
		calculated := parentHash(node.lNiece.data, node.rNiece.data)
		if sibling.data != calculated {
			return fmt.Errorf("For position %d, calculated %s from left %s, right %s but read %s",
				p.calculatePosition(sibling),
				hex.EncodeToString(calculated[:]),
				hex.EncodeToString(node.lNiece.data[:]), hex.EncodeToString(node.rNiece.data[:]),
				hex.EncodeToString(sibling.data[:]))
		}

		err := checkHashes(node.lNiece, node.rNiece, p)
		if err != nil {
			return err
		}
	}

	if sibling.lNiece != nil {
		calculated := parentHash(sibling.lNiece.data, sibling.rNiece.data)
		if node.data != calculated {
			return fmt.Errorf("For position %d, calculated %s from left %s, right %s but read %s",
				p.calculatePosition(node),
				hex.EncodeToString(calculated[:]),
				hex.EncodeToString(sibling.lNiece.data[:]), hex.EncodeToString(sibling.rNiece.data[:]),
				hex.EncodeToString(node.data[:]))
		}

		err := checkHashes(sibling.lNiece, sibling.rNiece, p)
		if err != nil {
			return err
		}
	}

	return nil
}

// checkHashes is a wrapper around the checkHashes function. Provides an easy function to
// check that the pollard has correct hashes.
func (p *Pollard) checkHashes() error {
	for _, root := range p.Roots {
		if root.lNiece != nil && root.rNiece != nil {
			// First check the root hash.
			calculatedHash := parentHash(root.lNiece.data, root.rNiece.data)
			if calculatedHash != root.data {
				err := fmt.Errorf("For position %d, calculated %s from left %s, right %s but read %s",
					p.calculatePosition(root),
					hex.EncodeToString(calculatedHash[:]),
					hex.EncodeToString(root.lNiece.data[:]), hex.EncodeToString(root.rNiece.data[:]),
					hex.EncodeToString(root.data[:]))
				return err
			}

			// Then check all other hashes.
			err := checkHashes(root.lNiece, root.rNiece, p)
			if err != nil {
				return err
			}
		}
	}

	return nil
}

// positionSanity tries to grab all the eligible positions of the pollard and
// calculates its position. Returns an error if the position calculated does
// not match the position used to fetch the node.
func (p *Pollard) positionSanity() error {
	totalRows := TreeRows(p.NumLeaves)

	for row := uint8(0); row < totalRows; row++ {
		pos := startPositionAtRow(row, totalRows)
		maxPosAtRow, err := maxPositionAtRow(row, totalRows, p.NumLeaves)
		if err != nil {
			return fmt.Errorf("positionSanity fail. Error %v", err)
		}

		for pos < maxPosAtRow {
			node, _, _, err := p.getNode(pos)
			if err != nil {
				return fmt.Errorf("positionSanity fail. Error %v", err)
			}

			if node != nil {
				gotPos := p.calculatePosition(node)

				if gotPos != pos {
					err := fmt.Errorf("expected %d but got %d for. Node: %s",
						pos, gotPos, node.String())
					return fmt.Errorf("positionSanity fail. Error %v", err)
				}
			}

			pos++
		}
	}

	return nil
}

func testModify(t *testing.T, utreexo UtreexoTest) {
	tests := []struct {
		mods []singleModify
	}{
		// Creates a tree like below. em stands for empty (aka zombie) root.
		//
		// |-----------------------------------------------\
		// em
		// |-----------------------\                       |-----------------------\
		//                                                 58
		// |-----------\           |-----------\           |-----------\           |-----------\
		//                                                 52          53          54
		// |-----\     |----\      |-----\     |-----\     |-----\     |-----\     |-----\     |-----\
		//                                                             42    43    44    45    46
		// |--\  |--\  |--\  |--\  |--\  |--\  |--\  |--\  |--\  |--\  |--\  |--\  |--\  |--\  |--\  |--\
		//                                                                               26 27       em
		{
			mods: []singleModify{
				// 1st modify.
				{
					[]Leaf{
						{Hash{1}, true},
						{Hash{2}, true},
						{Hash{3}, true},
						{Hash{4}, true},
						{Hash{5}, true},
						{Hash{6}, true},
						{Hash{7}, true},
						{Hash{8}, true},
						{Hash{9}, true},
						{Hash{10}, true},
						{Hash{11}, true},
						{Hash{12}, true},
						{Hash{13}, true},
						{Hash{14}, true},
						{Hash{15}, true},
						{Hash{16}, true},
						{Hash{17}, true},
						{Hash{18}, true},
						{Hash{19}, true},
						{Hash{20}, true},
						{Hash{21}, true},
						{Hash{22}, false},
						{Hash{23}, false},
						{Hash{24}, false},
						{Hash{25}, true},
						{Hash{26}, false},
						{Hash{27}, false},
						{Hash{28}, false},
						{Hash{29}, true},
						{Hash{30}, false},
						{Hash{31}, true},
					},
					[]Hash{
						// Positions 0-20.
						{1}, {2}, {3}, {4}, {5}, {6}, {7}, {8}, {9}, {10}, {11},
						{12}, {13}, {14}, {15}, {16}, {17}, {18}, {19}, {20}, {21},

						// 24, 28 and 30.
						{25}, {29}, {31},
					},
				},

				// 2nd modify.
				{
					[]Leaf{
						{Hash{32}, false},
					},
					[]Hash{},
				},
			},
		},
	}

	for _, test := range tests {
		for _, mod := range test.mods {
			err := applySingleModify(utreexo, mod.adds, mod.dels)
			if err != nil {
				t.Fatal(err)
			}

			err = utreexo.sanityCheck()
			if err != nil {
				t.Fatal(err)
			}
		}
	}
}

func TestModify(t *testing.T) {
	t.Parallel()

	acc := NewAccumulator()
	testModify(t, &acc)

	mp := NewMapPollard(false)
	testModify(t, &mp)

	mpFull := NewMapPollard(true)
	testModify(t, &mpFull)
}

// simChain is for testing; it spits out "blocks" of adds and deletes
type simChain struct {
	ttlSlices    [][]Hash
	blockHeight  int32
	leafCounter  uint64
	durationMask uint32
	lookahead    int32
	rnd          *rand.Rand
}

// newSimChainWithSeed initializes and returns a simchain, with an externally supplied seed
func newSimChainWithSeed(duration uint32, seed int64) *simChain {
	var s simChain
	s.blockHeight = -1
	s.durationMask = duration
	s.ttlSlices = make([][]Hash, s.durationMask+1)
	s.rnd = rand.New(rand.NewSource(seed))
	s.lookahead = 7
	return &s
}

// BackOne takes the output of NextBlock and undoes the block
func (s *simChain) BackOne(leaves []Leaf, durations []int32, dels []Hash) {

	// push in the deleted hashes on the left, trim the rightmost
	s.ttlSlices = append([][]Hash{dels}, s.ttlSlices[:len(s.ttlSlices)-1]...)

	// Gotta go through the leaves and delete them all from the ttlslices
	for i := range leaves {
		if durations[i] == 0 {
			continue
		}
		s.ttlSlices[durations[i]] =
			s.ttlSlices[durations[i]][:len(s.ttlSlices[durations[i]])-1]
	}

	s.blockHeight--
}

// NextBlock outputs a new simulation block given the additions for the block
// to be outputed
func (s *simChain) NextBlock(numAdds uint32) ([]Leaf, []int32, []Hash) {
	s.blockHeight++

	if s.blockHeight == 0 && numAdds == 0 {
		numAdds = 1
	}
	// they're all forgettable
	adds := make([]Leaf, numAdds)
	durations := make([]int32, numAdds)

	// make dels; dels are preset by the ttlMap
	delHashes := s.ttlSlices[0]
	s.ttlSlices = append(s.ttlSlices[1:], []Hash{})

	// make a bunch of unique adds & make an expiry time and add em to
	// the TTL map
	for j := range adds {
		adds[j].Hash[0] = uint8(s.leafCounter)
		adds[j].Hash[1] = uint8(s.leafCounter >> 8)
		adds[j].Hash[2] = uint8(s.leafCounter >> 16)
		adds[j].Hash[3] = 0xff
		adds[j].Hash[4] = uint8(s.leafCounter >> 24)
		adds[j].Hash[5] = uint8(s.leafCounter >> 32)

		durations[j] = int32(s.rnd.Uint32() & s.durationMask)

		// with "+1", the duration is 1 to 256, so the forest never gets
		// big or tall.  Without the +1, the duration is sometimes 0,
		// which makes a leaf last forever, and the forest will expand
		// over time.

		// the first utxo added lives forever.
		// (prevents leaves from going to 0 which is buggy)
		if s.blockHeight == 0 {
			durations[j] = 0
		}

		if durations[j] != 0 && durations[j] < s.lookahead {
			adds[j].Remember = true
		}

		if durations[j] != 0 {
			s.ttlSlices[durations[j]-1] =
				append(s.ttlSlices[durations[j]-1], adds[j].Hash)
		}

		s.leafCounter++
	}

	return adds, durations, delHashes
}

// getAddsAndDels generates leaves to add and then randomly grabs some of those
// leaves to be deleted.
//
// NOTE if getAddsAndDels are called multiple times for the same pollard, pass in
// p.NumLeaves into getAddsAndDels after the pollard has been modified with the
// previous set of adds and deletions. The leaves genereated are not random and
// are just the next leaf encoded to a 32 byte hash.
func getAddsAndDels(currentLeaves, addCount, delCount uint32) ([]Leaf, []Hash, []uint64) {
	if addCount == 0 {
		return nil, nil, nil
	}
	leaves := make([]Leaf, addCount)
	for i := uint32(0); i < addCount; i++ {
		// Convert int to byte slice.
		bs := make([]byte, 32)
		hashInt := i + currentLeaves
		binary.LittleEndian.PutUint32(bs, hashInt)

		// Add FF at the end as you can't add an empty leaf to the accumulator.
		bs[31] = 0xFF

		// Hash the byte slice.
		leaves[i] = Leaf{Hash: *(*Hash)(bs)}
	}

	delHashes := make([]Hash, delCount)
	delTargets := make([]uint64, delCount)

	prevIdx := make(map[int]struct{})
	for i := range delHashes {
		var idx int
		for {
			if addCount == 1 {
				idx = 0
				prevIdx[idx] = struct{}{}
				break
			} else {
				idx = rand.Intn(int(addCount))
				_, found := prevIdx[idx]
				if !found {
					prevIdx[idx] = struct{}{}
					break
				}
			}
		}

		delHashes[i] = leaves[idx].Hash
		delTargets[i] = uint64(idx)
		leaves[idx].Remember = true
	}

	return leaves, delHashes, delTargets
}

// proofSanity checks that a given proof doesn't have duplicate targets.
func proofSanity(proof Proof) error {
	targetMap := make(map[uint64]int)
	for idx, target := range proof.Targets {
		foundIdx, found := targetMap[target]
		if found {
			return fmt.Errorf("proofSanity fail. Found duplicate target "+
				"at idx %d and %d in targets: %v", foundIdx, idx, proof.Targets)
		}

		targetMap[target] = idx
	}

	return nil
}

func FuzzModify(f *testing.F) {
	var tests = []struct {
		startLeaves uint32
		modifyAdds  uint32
		delCount    uint32
	}{
		{
			8,
			2,
			3,
		},
		{
			6,
			2,
			5,
		},
	}
	for _, test := range tests {
		f.Add(test.startLeaves, test.modifyAdds, test.delCount)
	}

	f.Fuzz(func(t *testing.T, startLeaves uint32, modifyAdds uint32, delCount uint32) {
		t.Parallel()

		p := NewAccumulator()
		fuzzModify(t, &p, startLeaves, modifyAdds, delCount)

		p1 := NewMapPollard(false)
		fuzzModify(t, &p1, startLeaves, modifyAdds, delCount)
	})
}

func fuzzModify(t *testing.T, p UtreexoTest, startLeaves, modifyAdds, delCount uint32) {
	// delCount must be less than the current number of leaves.
	if delCount > startLeaves {
		return
	}

	leaves, delHashes, delTargets := getAddsAndDels(uint32(p.GetNumLeaves()), startLeaves, delCount)
	err := p.Modify(leaves, nil, Proof{})
	if err != nil {
		t.Fatal(err)
	}
	beforeStr := p.String()
	beforeMap := p.nodeMapToString()

	modifyLeaves, _, _ := getAddsAndDels(uint32(p.GetNumLeaves()), modifyAdds, 0)
	proof, err := p.Prove(delHashes)
	if err != nil {
		t.Fatal(err)
	}

	require.Equal(t, delTargets, proof.Targets)

	err = p.Modify(modifyLeaves, delHashes, proof)
	if err != nil {
		t.Fatal(err)
	}
	afterStr := p.String()
	afterMap := p.nodeMapToString()

	err = p.sanityCheck()
	if err != nil {
		startHashes := make([]Hash, len(leaves))
		for i, leaf := range leaves {
			startHashes[i] = leaf.Hash
		}

		modifyHashes := make([]Hash, len(modifyLeaves))
		for i, leaf := range modifyLeaves {
			modifyHashes[i] = leaf.Hash
		}
		err := fmt.Errorf("FuzzModify fail: %v. "+
			"\nbefore:\n\n%s"+
			"\nafter:\n\n%s"+
			"\nstartLeaves %d, modifyAdds %d, delCount %d, "+
			"\nstartHashes:\n%s"+
			"\nmodifyAdds:\n%s"+
			"\nmodifyDels:\n%s"+
			"\ndel targets:\n %v"+
			"\nnodemap before modify:\n %s"+
			"\nnodemap after modify:\n %s",
			err,
			beforeStr,
			afterStr,
			startLeaves, modifyAdds, delCount,
			printHashes(startHashes),
			printHashes(modifyHashes),
			printHashes(delHashes),
			delTargets,
			beforeMap,
			afterMap)
		t.Fatal(err)
	}
}

func FuzzModifyChain(f *testing.F) {
	var tests = []struct {
		numAdds  uint32
		duration uint32
		seed     int64
	}{
		{3, 0x07, 0x07},
	}
	for _, test := range tests {
		f.Add(test.numAdds, test.duration, test.seed)
	}

	f.Fuzz(func(t *testing.T, numAdds, duration uint32, seed int64) {
		t.Parallel()

		// simulate blocks with simchain
		sc := newSimChainWithSeed(duration, seed)

		p := NewAccumulator()
		var totalAdds, totalDels int
		for b := 0; b <= 100; b++ {
			adds, _, delHashes := sc.NextBlock(numAdds)
			totalAdds += len(adds)
			totalDels += len(delHashes)

			proof, err := p.Prove(delHashes)
			if err != nil {
				t.Fatalf("FuzzModifyChain fail at block %d. Error: %v", b, err)
			}

			err = p.Verify(delHashes, proof, false)
			if err != nil {
				t.Fatal(err)
			}

			for _, target := range proof.Targets {
				n, _, _, err := p.getNode(target)
				if err != nil {
					t.Fatalf("FuzzModifyChain fail at block %d. Error: %v", b, err)
				}
				if n == nil {
					t.Fatalf("FuzzModifyChain fail to read %d at block %d.", target, b)
				}
			}

			err = p.Modify(adds, delHashes, proof)
			if err != nil {
				t.Fatalf("FuzzModifyChain fail at block %d. Error: %v", b, err)
			}

			if b%10 == 0 {
				err = p.checkHashes()
				if err != nil {
					t.Fatal(err)
				}
			}

			err = p.posMapSanity()
			if err != nil {
				t.Fatalf("FuzzModifyChain fail at block %d. Error: %v",
					b, err)
			}
			if uint64(len(p.NodeMap)) != p.NumLeaves-p.NumDels {
				err := fmt.Errorf("FuzzModifyChain fail at block %d: "+
					"have %d leaves in map but only %d leaves in total",
					b, len(p.NodeMap), p.NumLeaves-p.NumDels)
				t.Fatal(err)
			}

			err = p.positionSanity()
			if err != nil {
				t.Fatal(err)
			}
		}
	})
}

func FuzzUndo(f *testing.F) {
	var tests = []struct {
		startLeaves uint8
		modifyAdds  uint8
		delCount    uint8
	}{
		{
			8,
			2,
			3,
		},
		{
			6,
			2,
			5,
		},
	}

	for _, test := range tests {
		f.Add(test.startLeaves, test.modifyAdds, test.delCount)
	}

	f.Fuzz(func(t *testing.T, startLeaves uint8, modifyAdds uint8, delCount uint8) {
		t.Parallel()

		fuzzUndo(t, &Pollard{}, startLeaves, modifyAdds, delCount)
		fuzzUndo(t, &MapPollard{}, startLeaves, modifyAdds, delCount)
	})
}

func fuzzUndo(t *testing.T, p UtreexoTest, startLeaves uint8, modifyAdds uint8, delCount uint8) {
	// delCount must be less than the current number of leaves.
	if delCount > startLeaves {
		return
	}

	// Create the starting off pollard.
	switch p.(type) {
	case *Pollard:
		v := NewAccumulator()
		p = &v
	case *MapPollard:
		v := NewMapPollard(false)
		p = &v
	}
	// Create the starting off pollard.
	leaves, dels, _ := getAddsAndDels(uint32(p.GetNumLeaves()), uint32(startLeaves), uint32(delCount))
	err := p.Modify(leaves, nil, Proof{})
	if err != nil {
		t.Fatal(err)
	}

	beforeStr := p.String()

	beforeRoots := p.GetRoots()
	beforeMap := p.nodeMapToString()

	bp, err := p.Prove(dels)
	if err != nil {
		t.Fatal(err)
	}

	err = proofSanity(bp)
	if err != nil {
		t.Fatal(err)
	}

	if p.GetNumLeaves() != 1 && len(bp.Targets) != len(dels) {
		err := fmt.Errorf("Have %d targets but %d target hashes",
			len(bp.Targets), len(dels))
		t.Fatal(err)
	}

	modifyLeaves, _, _ := getAddsAndDels(uint32(p.GetNumLeaves()), uint32(modifyAdds), 0)
	err = p.Modify(modifyLeaves, dels, bp)
	if err != nil {
		t.Fatal(err)
	}
	afterStr := p.String()
	afterMap := p.nodeMapToString()

	modifyAddHashes := make([]Hash, len(modifyLeaves))
	for i, modifyAdd := range modifyLeaves {
		modifyAddHashes[i] = modifyAdd.Hash
	}
	err = p.Undo(modifyAddHashes, bp, dels, beforeRoots)
	if err != nil {
		startHashes := make([]Hash, len(leaves))
		for i, leaf := range leaves {
			startHashes[i] = leaf.Hash
		}

		modifyHashes := make([]Hash, len(modifyLeaves))
		for i, leaf := range modifyLeaves {
			modifyHashes[i] = leaf.Hash
		}
		err := fmt.Errorf("FuzzUndo fail: Undo failed, error: %v"+
			"\nbefore:\n\n%s"+
			"\nafter:\n\n%s"+
			"\nstartLeaves %d, modifyAdds %d, delCount %d"+
			"\nstartHashes:\n%s"+
			"\nmodifyAdds:\n%s"+
			"\nmodifyDels:\n%s"+
			"\ndel targets:\n %v"+
			"\nnodemap before modify:\n %s"+
			"\nnodemap after modify:\n %s",
			err,
			beforeStr,
			afterStr,
			startLeaves, modifyAdds, delCount,
			printHashes(startHashes),
			printHashes(modifyHashes),
			printHashes(dels),
			bp.Targets,
			beforeMap,
			afterMap)
		t.Fatal(err)
	}
	undoStr := p.String()
	undoMap := p.nodeMapToString()

	// Check that all the parent hashes are correct after the undo.
	err = p.sanityCheck()
	if err != nil {
		startHashes := make([]Hash, len(leaves))
		for i, leaf := range leaves {
			startHashes[i] = leaf.Hash
		}

		modifyHashes := make([]Hash, len(modifyLeaves))
		for i, leaf := range modifyLeaves {
			modifyHashes[i] = leaf.Hash
		}
		retErr := fmt.Errorf("FuzzUndo fail: error: %v "+
			"\nbefore:\n\n%s"+
			"\nafter:\n\n%s"+
			"\nundo:\n\n%s"+
			"\nstartLeaves %d, modifyAdds %d, delCount %d, "+
			"\nstartHashes:\n%s"+
			"\nmodifyAdds:\n%s"+
			"\nmodifyDels:\n%s"+
			"\ndel targets:\n %v"+
			"\nnodemap before modify:\n %s"+
			"\nnodemap after modify:\n %s"+
			"\nnodemap after undo:\n %s",
			err,
			beforeStr,
			afterStr,
			undoStr,
			startLeaves, modifyAdds, delCount,
			printHashes(startHashes),
			printHashes(modifyHashes),
			printHashes(dels),
			bp.Targets,
			beforeMap,
			afterMap,
			undoMap)
		t.Fatal(retErr)
	}

	afterRoots := p.GetRoots()

	if !reflect.DeepEqual(beforeRoots, afterRoots) {
		startHashes := make([]Hash, len(leaves))
		for i, leaf := range leaves {
			startHashes[i] = leaf.Hash
		}

		modifyHashes := make([]Hash, len(modifyLeaves))
		for i, leaf := range modifyLeaves {
			modifyHashes[i] = leaf.Hash
		}

		err := fmt.Errorf("FuzzUndo fail: roots don't equal after the undo. "+
			"\nbefore:\n\n%s"+
			"\nafter:\n\n%s"+
			"\nundo:\n\n%s"+
			"\nstartLeaves %d, modifyAdds %d, delCount %d, "+
			"\nstartHashes:\n%s"+
			"\nmodifyAdds:\n%s"+
			"\nmodifyDels:\n%s"+
			"\ndel targets:\n %v"+
			"\nnodemap before modify:\n %s"+
			"\nnodemap after modify:\n %s"+
			"\nnodemap after undo:\n %s",
			beforeStr,
			afterStr,
			undoStr,
			startLeaves, modifyAdds, delCount,
			printHashes(startHashes),
			printHashes(modifyHashes),
			printHashes(dels),
			bp.Targets,
			beforeMap,
			afterMap,
			undoMap)
		t.Fatal(err)
	}
}

func FuzzUndoChain(f *testing.F) {
	var tests = []struct {
		numAdds  uint32
		duration uint32
		seed     int64
	}{
		{3, 0x07, 0x07},
	}
	for _, test := range tests {
		f.Add(test.numAdds, test.duration, test.seed)
	}

	f.Fuzz(func(t *testing.T, numAdds, duration uint32, seed int64) {
		t.Parallel()

		// We have to do this because the fuzz will give process hung or
		// terminated unexpectedly error.
		if numAdds > 1500 {
			return
		}
		numBlocks := uint32(100)
		if numAdds > 1000 {
			numBlocks = 20
		} else if numAdds > 500 {
			numBlocks = 30
		} else if numAdds > 100 {
			numBlocks = 50
		}

		// Only run either or since if we run both the fuzz test will give process
		// hung or terminated unexpectedly error.
		if numAdds&1 == 1 {
			p := NewAccumulator()
			fuzzUndoChain(t, &p, numBlocks, numAdds, duration, seed)
		} else {
			p1 := NewMapPollard(false)
			fuzzUndoChain(t, &p1, numBlocks, numAdds, duration, seed)
		}
	})
}

func fuzzUndoChain(t *testing.T, p UtreexoTest, blockCount, numAdds, duration uint32, seed int64) {
	full := NewAccumulator()

	undoData := []struct {
		proof     Proof
		hashes    []Hash
		prevRoots []Hash
		adds      []Leaf
		nodeMap   map[miniHash]polNode
	}{}
	// Simulate blocks with simchain.
	sc := newSimChainWithSeed(duration, seed)
	for b := 0; b <= int(blockCount); b++ {
		adds, _, delHashes := sc.NextBlock(numAdds)

		fullProof, err := full.Prove(delHashes)
		if err != nil {
			t.Fatal(err)
		}

		err = full.Modify(adds, delHashes, fullProof)
		if err != nil {
			t.Fatal(err)
		}

		err = p.Verify(delHashes, fullProof, true)
		if err != nil {
			t.Fatal(err)
		}

		bp, err := p.Prove(delHashes)
		if err != nil {
			t.Fatalf("FuzzUndoChain fail at block %d. Error: %v", b, err)
		}

		for i := range bp.Targets {
			var gotHash Hash
			if TreeRows(p.GetNumLeaves()) != p.GetTreeRows() {
				gotHash = p.GetHash(translatePos(bp.Targets[i], TreeRows(p.GetNumLeaves()), p.GetTreeRows()))
			} else {
				gotHash = p.GetHash(bp.Targets[i])
			}

			if gotHash != delHashes[i] {
				t.Fatalf("FuzzUndoChain fail at block %d. For pos %d, expected %s, got %s",
					b, i, delHashes[i], gotHash)
			}
		}

		undoProof := Proof{Targets: make([]uint64, len(bp.Targets)), Proof: make([]Hash, len(bp.Proof))}
		copy(undoProof.Targets, bp.Targets)
		copy(undoProof.Proof, bp.Proof)

		undoDelHashes := make([]Hash, len(delHashes))
		copy(undoDelHashes, delHashes)

		// We'll be comparing 3 things. Roots, nodeMap and leaf count.
		beforeRoot := p.GetRoots()
		if uint8(len(beforeRoot)) != numRoots(p.GetNumLeaves()) {
			t.Fatalf("For %d numleaves, expected %d root but got %d roots:\n%s\n",
				p.GetNumLeaves(), numRoots(p.GetNumLeaves()), len(beforeRoot), printHashes(beforeRoot))
		}
		beforeMap := make(map[miniHash]polNode)

		switch v := p.(type) {
		case *Pollard:
			for key, value := range v.NodeMap {
				beforeMap[key] = *value
			}
		}

		beforeLeaves := p.GetNumLeaves()

		undoData = append(undoData, struct {
			proof     Proof
			hashes    []Hash
			prevRoots []Hash
			adds      []Leaf
			nodeMap   map[miniHash]polNode
		}{
			undoProof,
			undoDelHashes,
			beforeRoot,
			adds,
			beforeMap,
		})

		err = p.Modify(adds, delHashes, bp)
		if err != nil {
			t.Fatalf("FuzzUndoChain fail at block %d. Error: %v", b, err)
		}

		if p.GetNumLeaves()-uint64(len(adds)) != beforeLeaves {
			err := fmt.Errorf("FuzzUndoChain fail at block %d. "+
				"Added %d leaves but have %d leaves after modify",
				b, len(adds), p.GetNumLeaves())
			t.Fatal(err)
		}

		err = p.sanityCheck()
		if err != nil {
			t.Fatal(err)
		}

		// Undo the last 10 modifies and re-do them.
		if b%10 == 9 {
			for i := 9; i >= 0; i-- {
				copyProof := Proof{Targets: make([]uint64, len(undoData[i].proof.Targets)), Proof: make([]Hash, len(undoData[i].proof.Proof))}
				copy(copyProof.Targets, undoData[i].proof.Targets)
				copy(copyProof.Proof, undoData[i].proof.Proof)

				addHashes := make([]Hash, len(undoData[i].adds))
				for j, add := range undoData[i].adds {
					addHashes[j] = add.Hash
				}
				err := p.Undo(addHashes, copyProof, undoData[i].hashes, undoData[i].prevRoots)
				if err != nil {
					t.Fatal(err)
				}

				// Sanity check after the undo.
				err = p.sanityCheck()
				if err != nil {
					t.Fatal(err)
				}

				afterRoot := p.GetRoots()
				if !reflect.DeepEqual(undoData[i].prevRoots, afterRoot) {
					err := fmt.Errorf("FuzzUndoChain fail at block %d, "+
						"root mismatch.\nBefore:\n%s\nAfter:\n%s",
						b-(10-i), printHashes(undoData[i].prevRoots), printHashes(afterRoot))
					t.Fatal(err)
				}

				switch v := p.(type) {
				case *Pollard:
					if len(v.NodeMap) != len(undoData[i].nodeMap) {
						err := fmt.Errorf("FuzzUndoChain fail at block %d, map length mismatch. "+
							"before %d, after %d", b-(10-i), len(undoData[i].nodeMap), len(v.NodeMap))
						t.Fatal(err)
					}

					for key, value := range undoData[i].nodeMap {
						node, found := v.NodeMap[key]
						if !found {
							err := fmt.Errorf("FuzzUndoChain fail at block %d, hash %s not found after undo",
								b-(10-i), hex.EncodeToString(key[:]))
							t.Fatal(err)
						}

						if node.data != value.data {
							err := fmt.Errorf("FuzzUndoChain fail at block %d, for hash %s, expected %s, got %s ",
								b-(10-i), hex.EncodeToString(key[:]),
								hex.EncodeToString(value.data[:]),
								hex.EncodeToString(node.data[:]))
							t.Fatal(err)
						}
					}
				}
			}

			// Undo the undos.
			for i := 0; i < 10; i++ {
				adds, delHashes, bp := undoData[i].adds, undoData[i].hashes, undoData[i].proof

				switch v := p.(type) {
				case *Pollard:
				case *MapPollard:
					v.Ingest(delHashes, bp)
					err = p.sanityCheck()
					if err != nil {
						t.Fatal(err)
					}
				}
				err = p.Modify(adds, delHashes, bp)
				if err != nil {
					t.Fatalf("FuzzUndoChain fail at block %d. Error: %v", b, err)
				}
				err = p.sanityCheck()
				if err != nil {
					t.Fatal(err)
				}
			}

			undoData = undoData[:0]
		}
	}
}

func FuzzWriteAndRead(f *testing.F) {
	var tests = []struct {
		numAdds  uint32
		duration uint32
		seed     int64
	}{
		{3, 0x07, 0x07},
	}
	for _, test := range tests {
		f.Add(test.numAdds, test.duration, test.seed)
	}

	f.Fuzz(func(t *testing.T, numAdds, duration uint32, seed int64) {
		t.Parallel()

		rand.Seed(seed)

		// simulate blocks with simchain
		sc := newSimChainWithSeed(duration, seed)

		p := NewAccumulator()
		var totalAdds, totalDels int
		for b := 0; b <= 100; b++ {
			adds, _, delHashes := sc.NextBlock(numAdds)
			totalAdds += len(adds)
			totalDels += len(delHashes)

			proof, err := p.Prove(delHashes)
			if err != nil {
				t.Fatalf("FuzzWriteAndRead fail at block %d. Error: %v", b, err)
			}

			err = p.Modify(adds, delHashes, proof)
			if err != nil {
				t.Fatalf("FuzzWriteAndRead fail at block %d. Error: %v", b, err)
			}
		}
		err := p.checkHashes()
		if err != nil {
			t.Fatal(err)
		}

		// Write to the buffer.
		size := p.SerializeSize()
		buf := bytes.NewBuffer(make([]byte, 0, size))
		wroteBytes, err := p.WriteTo(buf)
		if err != nil {
			t.Fatal(err)
		}

		if wroteBytes != int64(size) {
			t.Fatalf("FuzzWriteAndRead Fail. Wrote %d but serializeSize got %d", wroteBytes, size)
		}

		// Copy and mutate the buffer and attempt to restore from that. Should error out.
		copyBytes := make([]byte, size)
		copy(copyBytes, buf.Bytes())
		copyBytes[0], copyBytes[1] = 0xff, 0xff
		copyBuf := bytes.NewBuffer(copyBytes)
		_, _, err = RestorePollardFrom(copyBuf)
		if err == nil {
			t.Fatalf("FuzzWriteAndRead Fail. Expected an error from reading a corrupted buffer but got nil")
		}

		// Restore from the buffer.
		readBytes, newP, err := RestorePollardFrom(buf)
		if err != nil {
			t.Fatal(err)
		}
		if readBytes != wroteBytes {
			t.Fatalf("FuzzWriteAndRead Fail. Wrote %d but read %d", readBytes, wroteBytes)
		}

		// Check that the node maps are equal.
		err = compareNodeMap(p.NodeMap, newP.NodeMap)
		if err != nil {
			t.Fatal(err)
		}

		err = newP.posMapSanity()
		if err != nil {
			t.Fatal(err)
		}

		err = newP.positionSanity()
		if err != nil {
			t.Fatal(err)
		}

		// Check that the hashes of the roots are correct.
		err = newP.checkHashes()
		if err != nil {
			t.Fatal(err)
		}

		// Compare the roots.
		for i, root := range p.Roots {
			if newP.Roots[i].data != root.data {
				t.Fatalf("FuzzReadAndWrite Fail. Roots don't equal.\nOrig roots:\n%s\nNew roots:\n%s\n",
					printPolNodes(p.Roots), printPolNodes(newP.Roots))
			}
		}
	})
}

// compareNodeMap compares the two maps and returns an error if the two maps do not
// include the same keys and values for those keys.
func compareNodeMap(mapA, mapB map[miniHash]*polNode) error {
	mapAUnique := []*polNode{}
	mapBUnique := []*polNode{}

	mapADiffer := [][]*polNode{}
	mapBDiffer := [][]*polNode{}

	for key, value := range mapA {
		node, found := mapB[key]
		if !found {
			mapAUnique = append(mapAUnique, node)
			continue
		}

		if value.data != node.data {
			mapADiffer = append(mapADiffer, []*polNode{value, node})
		}
	}

	for key, value := range mapB {
		node, found := mapA[key]
		if !found {
			mapBUnique = append(mapBUnique, node)
			continue
		}

		if value.data != node.data {
			mapBDiffer = append(mapBDiffer, []*polNode{value, node})
		}
	}

	// Return early if the maps are the same.
	if len(mapAUnique) <= 0 && len(mapBUnique) <= 0 && len(mapADiffer) <= 0 && len(mapBDiffer) <= 0 {
		return nil
	}

	var str string
	if len(mapAUnique) > 0 {
		str += fmt.Sprintf("Following nodes exist in mapA but does not in mapB:\n%s\n",
			printPolNodes(mapAUnique))
	}
	if len(mapBUnique) > 0 {
		str += fmt.Sprintf("Following nodes exist in mapB but does not in mapA:\n%s\n",
			printPolNodes(mapBUnique))
	}
	if len(mapADiffer) > 0 {
		keyStr := ""
		mapANodes := make([]*polNode, len(mapADiffer))
		mapBNodes := make([]*polNode, len(mapADiffer))
		for i, nodes := range mapADiffer {
			mHash := nodes[0].data.mini()
			keyStr += hex.EncodeToString(mHash[:])

			mapANodes[i] = nodes[0]
			mapBNodes[i] = nodes[1]
		}

		str += fmt.Sprintf("Keys:\n%s\nare differnt in mapA and mapB.\nMapA:\n%s\nMapB:\n%s\n",
			keyStr, printPolNodes(mapANodes), printPolNodes(mapBNodes))
	}
	if len(mapBDiffer) > 0 {
		keyStr := ""
		mapBNodes := make([]*polNode, len(mapADiffer))
		mapANodes := make([]*polNode, len(mapADiffer))
		for i, nodes := range mapADiffer {
			mHash := nodes[0].data.mini()
			keyStr += hex.EncodeToString(mHash[:])

			mapBNodes[i] = nodes[0]
			mapANodes[i] = nodes[1]
		}

		str += fmt.Sprintf("Keys:\n%s\nare differnt in mapB and mapA.\nMapB:\n%s\nMapA:\n%s\n",
			keyStr, printPolNodes(mapBNodes), printPolNodes(mapANodes))
	}

<<<<<<< HEAD
	return fmt.Errorf("%v", str)
}

func TestGetLeafPosition(t *testing.T) {
	type expectedRes struct {
		pos   uint64
		found bool
	}
	tests := []struct {
		p        Pollard
		mp       MapPollard
		hashes   []Hash
		expected []expectedRes
	}{
		{
			p: func() Pollard {
				p := NewAccumulator()
				leaves := make([]Leaf, 10)
				for i := range leaves {
					leaves[i] = Leaf{Hash: Hash{uint8(i + 1)}}
				}
				err := p.Modify(leaves, nil, Proof{})
				if err != nil {
					t.Fatal(err)
				}
				return p
			}(),
			mp: func() MapPollard {
				mp := NewMapPollard(true)
				leaves := make([]Leaf, 10)
				for i := range leaves {
					leaves[i] = Leaf{Hash: Hash{uint8(i + 1)}}
				}
				err := mp.Modify(leaves, nil, Proof{})
				if err != nil {
					t.Fatal(err)
				}
				return mp
			}(),
			hashes: []Hash{
				{1},
				{2},
				{3},
				{4},
				{5},
				{6},
				{7},
				{8},
				{9},
				{10},
				parentHash(Hash{1}, Hash{2}),
				parentHash(Hash{3}, Hash{4}),
				parentHash(Hash{5}, Hash{6}),
				parentHash(Hash{7}, Hash{8}),
				parentHash(Hash{9}, Hash{10}),
				parentHash(parentHash(Hash{1}, Hash{2}), parentHash(Hash{3}, Hash{4})),
				parentHash(parentHash(Hash{5}, Hash{6}), parentHash(Hash{7}, Hash{8})),
				parentHash(
					parentHash(parentHash(Hash{1}, Hash{2}), parentHash(Hash{3}, Hash{4})),
					parentHash(parentHash(Hash{5}, Hash{6}), parentHash(Hash{7}, Hash{8}))),
			},
			expected: []expectedRes{
				{0, true},
				{1, true},
				{2, true},
				{3, true},
				{4, true},
				{5, true},
				{6, true},
				{7, true},
				{8, true},
				{9, true},
				{0, false},
				{0, false},
				{0, false},
				{0, false},
				{0, false},
				{0, false},
				{0, false},
				{0, false},
			},
		},
	}

	testFn := func(hashes []Hash, expected []expectedRes, utreexo Utreexo) {
		// Test Pollard.
		for i, hash := range hashes {
			gotPosition, found := utreexo.GetLeafPosition(hash)
			if !found && expected[i].found {
				t.Fatalf("hash %v wasn't found", hash.String())
			}
			if !reflect.DeepEqual(gotPosition, expected[i].pos) {
				t.Fatalf("expected %v but got %v", expected[i].pos, gotPosition)
			}
		}
	}

	for _, test := range tests {
		// Test Pollard.
		testFn(test.hashes, test.expected, &test.p)

		// Test MapPollard.
		testFn(test.hashes, test.expected, &test.mp)
	}
}

func createPollards(full bool, duration uint32, seed int64) (*Pollard, *MapPollard, error) {
	// simulate blocks with simchain
	sc := newSimChainWithSeed(duration, seed)

	p := NewAccumulator()
	mp := NewMapPollard(full)
	for b := 0; b <= 100; b++ {
		adds, _, delHashes := sc.NextBlock(7)
		proof, err := p.Prove(delHashes)
		if err != nil {
			return nil, nil, err
		}

		err = p.Verify(delHashes, proof, false)
		if err != nil {
			return nil, nil, err
		}

		err = mp.Verify(delHashes, proof, false)
		if err != nil {
			return nil, nil, err
		}

		err = p.Modify(adds, delHashes, proof)
		if err != nil {
			return nil, nil, err
		}

		err = mp.Modify(adds, delHashes, proof)
		if err != nil {
			return nil, nil, err
		}
	}

	return &p, &mp, nil
}

func FuzzGetLeafPosition(f *testing.F) {
	var tests = []struct {
		numAdds  uint32
		duration uint32
		seed     int64
	}{
		{3, 0x07, 0x07},
	}
	for _, test := range tests {
		f.Add(test.numAdds, test.duration, test.seed)
	}

	f.Fuzz(func(t *testing.T, numAdds, duration uint32, seed int64) {
		p, mp, err := createPollards(true, duration, seed)
		if err != nil {
			t.Fatal(err)
		}

		for _, v := range p.NodeMap {
			expect := p.calculatePosition(v)
			got, found := mp.GetLeafPosition(v.data)
			if !found {
				t.Fatalf("expected to find hash %v in the "+
					"accumulator but didn't find it", v.data.String())
			}

			if expect != got {
				t.Fatalf("expected %v but got %v", expect, got)
			}
		}
	})
=======
	return fmt.Errorf(str)
}

func TestCachedNodesAfterDelete(t *testing.T) {
	// Define the test cases as a table.
	tests := []struct {
		name            string
		numAdds         uint64
		numDels         int
		delIndices      []uint64
		rememberIndices []uint64
	}{
		{
			name:            "delete one node",
			numAdds:         10,
			numDels:         1,
			delIndices:      []uint64{4},
			rememberIndices: []uint64{1, 3, 4, 5, 6},
		},
		{
			name:            "delete two nodes",
			numAdds:         10,
			numDels:         2,
			delIndices:      []uint64{3, 7},
			rememberIndices: []uint64{1, 3, 5, 7, 9},
		},
		{
			name:            "delete three nodes",
			numAdds:         10,
			numDels:         3,
			delIndices:      []uint64{0, 1, 7},
			rememberIndices: []uint64{0, 1, 2, 3, 4, 7, 8, 9},
		},
		{
			name:            "delete four nodes",
			numAdds:         10,
			numDels:         4,
			delIndices:      []uint64{0, 1, 2, 3},
			rememberIndices: []uint64{0, 1, 2, 3, 4, 5, 8, 9},
		},
		{
			name:            "delete five nodes",
			numAdds:         10,
			numDels:         5,
			delIndices:      []uint64{0, 2, 4, 6, 8},
			rememberIndices: []uint64{0, 1, 2, 4, 5, 6, 8, 9},
		},
		{
			name:            "delete six nodes",
			numAdds:         10,
			numDels:         6,
			delIndices:      []uint64{0, 1, 3, 5, 7, 9},
			rememberIndices: []uint64{0, 1, 2, 3, 4, 5, 6, 7, 9},
		},
		{
			name:            "delete seven nodes",
			numAdds:         10,
			numDels:         7,
			delIndices:      []uint64{0, 1, 2, 4, 6, 8, 9},
			rememberIndices: []uint64{0, 1, 2, 4, 5, 6, 8, 9},
		},
		{
			name:            "delete eight nodes",
			numAdds:         10,
			numDels:         8,
			delIndices:      []uint64{0, 1, 2, 3, 5, 6, 8, 9},
			rememberIndices: []uint64{0, 1, 2, 3, 4, 5, 6, 7, 8, 9},
		},
		{
			name:            "delete nine nodes",
			numAdds:         10,
			numDels:         9,
			delIndices:      []uint64{0, 1, 2, 3, 4, 6, 7, 8, 9},
			rememberIndices: []uint64{0, 1, 2, 3, 4, 5, 6, 7, 8, 9},
		},
		{
			name:            "delete ten nodes",
			numAdds:         10,
			numDels:         10,
			delIndices:      []uint64{0, 1, 2, 3, 4, 5, 6, 7, 8, 9},
			rememberIndices: []uint64{0, 1, 2, 3, 4, 5, 6, 7, 8, 9},
		},
	}

	for _, test := range tests {
		t.Run(test.name, func(t *testing.T) {
			// Create a new accumulator with 10 leaves.
			fmt.Println("\nTest case:", test.name)

			adds := make([]Leaf, test.numAdds)

			// Create the accumulator and add the leaves.
			p := NewAccumulator(false)

			for i := range adds {
				if contains(test.rememberIndices, uint64(i)) {
					adds[i] = Leaf{Hash: sha256.Sum256([]byte{uint8(i)}), Remember: true}
				} else {
					adds[i] = Leaf{Hash: sha256.Sum256([]byte{uint8(i)})}
				}
			}

			err := p.Modify(adds, nil, Proof{})
			if err != nil {
				fmt.Println("Failed to add node:", err)
			}

			fmt.Printf("Merkle tree:\n\n%s\n", p.String())

			// Delete the specified nodes.
			dels := make([]Hash, test.numDels)
			for i, idx := range test.delIndices {
				dels[i] = adds[idx].Hash
			}
			proof, err := p.Prove(dels)
			if err != nil {
				t.Fatalf("Failed to generate proof: %v", err)
			}
			err = p.Modify(nil, dels, proof)
			if err != nil {
				t.Fatalf("Failed to delete nodes: %v", err)
			}

			fmt.Printf("Merkle tree after deletion of %d nodes:\n\n%s\n", test.numDels, p.String())

			// Range through the target nodes (rememberIndices) and for the nodes
			// which are not yet deleted, fetch their proof nodes and ensure that they exist
			for _, i := range test.rememberIndices {
				n, _, _, _ := p.getNode(i)
				if n != nil {
					fmt.Println("Node number:", i)
					proofNodes, _ := proofPositions([]uint64{uint64(i)}, p.NumLeaves, treeRows(p.NumLeaves))

					// range through proofNodes and fetch them
					for _, pos := range proofNodes {
						n, _, _, err := p.getNode(pos)
						if n == nil {
							t.Fatalf("Failed to get node: %v", err)
						}
					}
					fmt.Println("Successfully fetched all nodes to prove node number:", i)
				}
			}
			fmt.Println()
		})
	}
}

func TestCachedNodesToProve(t *testing.T) {
	// Define the test cases as a table.
	tests := []struct {
		name            string
		numAdds         int
		rememberIndices []uint64
	}{
		{
			name:            "prove one node",
			numAdds:         10,
			rememberIndices: []uint64{4},
		},
		{
			name:            "prove two nodes",
			numAdds:         10,
			rememberIndices: []uint64{3, 7},
		},
		{
			name:            "prove three nodes",
			numAdds:         10,
			rememberIndices: []uint64{0, 1, 7},
		},
		{
			name:            "prove four nodes",
			numAdds:         10,
			rememberIndices: []uint64{0, 1, 2, 3},
		},
		{
			name:            "prove five nodes",
			numAdds:         10,
			rememberIndices: []uint64{0, 2, 4, 6, 8},
		},
		{
			name:            "prove six nodes",
			numAdds:         10,
			rememberIndices: []uint64{0, 1, 3, 5, 7, 9},
		},
		{
			name:            "prove seven nodes",
			numAdds:         10,
			rememberIndices: []uint64{0, 1, 2, 4, 6, 8, 9},
		},
		{
			name:            "prove eight nodes",
			numAdds:         10,
			rememberIndices: []uint64{0, 1, 2, 3, 5, 6, 8, 9},
		},
		{
			name:            "prove nine nodes",
			numAdds:         10,
			rememberIndices: []uint64{0, 1, 2, 3, 4, 6, 7, 8, 9},
		},
		{
			name:            "prove ten nodes",
			numAdds:         10,
			rememberIndices: []uint64{0, 1, 2, 3, 4, 5, 6, 7, 8, 9},
		},
	}

	for _, test := range tests {
		t.Run(test.name, func(t *testing.T) {
			// Create a new accumulator with 10 leaves.
			fmt.Println("\nTest case:", test.name)

			adds := make([]Leaf, test.numAdds)

			// Create the accumulator and add the leaves.
			p := NewAccumulator(false)

			for i := range adds {
				if contains(test.rememberIndices, uint64(i)) {
					adds[i] = Leaf{Hash: sha256.Sum256([]byte{uint8(i)}), Remember: true}
				} else {
					adds[i] = Leaf{Hash: sha256.Sum256([]byte{uint8(i)})}
				}
			}

			err := p.Modify(adds, nil, Proof{})
			if err != nil {
				fmt.Println("Failed to add node:", err)
			}

			fmt.Printf("Merkle tree:\n\n%s\n", p.String())

			// Range through the target nodes (rememberIndices) and for the nodes
			// fetch their proof nodes and ensure that they exist
			for _, i := range test.rememberIndices {
				n, _, _, _ := p.getNode(i)
				if n != nil {
					fmt.Println("Node number:", i)
					proofNodes, _ := proofPositions([]uint64{uint64(i)}, p.NumLeaves, treeRows(p.NumLeaves))

					// range through proofNodes and fetch them
					for _, pos := range proofNodes {
						n, _, _, err := p.getNode(pos)
						if n == nil {
							t.Fatalf("Failed to get node: %v", err)
						}
					}
					fmt.Println("Successfully fetched all nodes to prove node number:", i)
				}
			}

			// Call the verify function
			var rememberHashes []Hash
			for _, idx := range test.rememberIndices {
				rememberHashes = append(rememberHashes, adds[idx].Hash)
			}
			proof, err := p.Prove(rememberHashes)
			if err != nil {
				t.Fatalf("Failed to generate proof: %v", err)
			}
			err = p.Verify(rememberHashes, proof, false)
			if err != nil {
				t.Fatalf("Failed to verify proof: %v", err)
			}
			fmt.Println("Successfully verified all the target nodes")
		})
	}
>>>>>>> b7f6a0db
}<|MERGE_RESOLUTION|>--- conflicted
+++ resolved
@@ -1442,7 +1442,6 @@
 			keyStr, printPolNodes(mapBNodes), printPolNodes(mapANodes))
 	}
 
-<<<<<<< HEAD
 	return fmt.Errorf("%v", str)
 }
 
@@ -1617,8 +1616,6 @@
 			}
 		}
 	})
-=======
-	return fmt.Errorf(str)
 }
 
 func TestCachedNodesAfterDelete(t *testing.T) {
@@ -1885,5 +1882,4 @@
 			fmt.Println("Successfully verified all the target nodes")
 		})
 	}
->>>>>>> b7f6a0db
 }